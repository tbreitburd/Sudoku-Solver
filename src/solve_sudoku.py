"""!@file solve_sudoku.py
@brief This file contains the main sudoku solving code. .

@details Using functions from modules ...,
it takes in a sudoku in txt format (with specific formatting),
solves it using ...,
and returns the solved sudoku in the same format as the input.
@author Created by T.Breitburd on 19/11/2023
"""

import sys
import configparser as cfg
import numpy as np
import pandas as pd
from . import preprocessing as preproc
from . import solver_tools as st

input_file = sys.argv[1]

config = cfg.ConfigParser()
config.read(input_file)

sudoku = preproc.load_sudoku(config["Input"]["sudoku_easy"])

markup_0 = st.markup(sudoku)
markup_1 = pd.DataFrame(index=range(9), columns=range(9))

while not np.array_equal(markup_0.values, markup_1.values):
    markup_0 = st.markup(sudoku)
    for row in range(9):
        for col in range(9):
            if len(markup_0[col][row]) == 1:
                sudoku[row][col] = markup_0[col][row][0]
    if all(x != 0 for x in np.ravel(sudoku[:][:])):
        break
    markup_1 = st.markup(sudoku)

<<<<<<< HEAD
print(sudoku)
=======
# Bactracking

output_file = config["Output"]["sudoku_easy"]  # Specify the output file path

solved_sudoku_str = preproc.sudoku_to_output_format(
    sudoku
)  # Convert the solved sudoku to a string

# Print the solved sudoku to the console
print(solved_sudoku_str)

# Write the solved sudoku to the output file
with open(output_file, "w") as file:
    file.write(solved_sudoku_str)
>>>>>>> 1748c9c7
<|MERGE_RESOLUTION|>--- conflicted
+++ resolved
@@ -35,9 +35,6 @@
         break
     markup_1 = st.markup(sudoku)
 
-<<<<<<< HEAD
-print(sudoku)
-=======
 # Bactracking
 
 output_file = config["Output"]["sudoku_easy"]  # Specify the output file path
@@ -51,5 +48,4 @@
 
 # Write the solved sudoku to the output file
 with open(output_file, "w") as file:
-    file.write(solved_sudoku_str)
->>>>>>> 1748c9c7
+    file.write(solved_sudoku_str)